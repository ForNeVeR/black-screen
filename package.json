--- conflicted
+++ resolved
@@ -55,13 +55,8 @@
     "npm-check-updates": "2.8.6",
     "spectron": "3.4.0",
     "ts-node": "1.7.0",
-<<<<<<< HEAD
     "tslint": "4.0.1",
-    "typescript": "2.0.9"
-=======
-    "tslint": "3.15.1",
     "typescript": "2.0.10"
->>>>>>> 74bfb32e
   },
   "scripts": {
     "preinstall": "npm prune",
