--- conflicted
+++ resolved
@@ -39,16 +39,10 @@
     "lodash": "4.13.0",
     "node-ansiparser": "2.1.0",
     "pty.js": "shockone/pty.js",
-<<<<<<< HEAD
     "react": "15.1.0",
     "react-dom": "15.1.0",
     "rxjs": "5.0.0-beta.7"
-=======
-    "react": "15.0.2",
-    "react-dom": "15.0.2",
-    "rxjs": "5.0.0-beta.7",
     "tinycolor2": "1.3.0"
->>>>>>> f5d34f2a
   },
   "devDependencies": {
     "asar": "0.11.0",
