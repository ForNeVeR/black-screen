--- conflicted
+++ resolved
@@ -10,14 +10,8 @@
     private _charSize: Size;
     private _activeTerminalIndex: number;
 
-<<<<<<< HEAD
     constructor() {
         super();
-=======
-    constructor(charSize: Size, windowSize: Size) {
-        this._charSize = charSize;
-        this.contentSize = windowSize;
->>>>>>> 65e99381
 
         if (Application._instance) {
             throw new Error('Use Application.instance instead.');
@@ -77,15 +71,11 @@
         return this._charSize
     }
 
-<<<<<<< HEAD
-    set charSize(size: i.Size) {
+    set charSize(size: Size) {
         this._charSize = size;
     }
 
-    get contentDimensions(): i.Dimensions {
-=======
     get contentDimensions(): Dimensions {
->>>>>>> 65e99381
         return {
             columns: Math.floor(this.contentSize.width / this.charSize.width),
             rows: Math.floor(this.contentSize.height / this.charSize.height),
