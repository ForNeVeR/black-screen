import * as ChildProcess from "child_process";
import * as OS from "os";
import * as _ from "lodash";
<<<<<<< HEAD
import {baseName, resolveFile, exists, filterAsync, shell} from "./utils/Common";
=======
import {baseName, resolveFile, exists, filterAsync, shell} from "./Utils";
>>>>>>> dcbbcfd8
const ptyInternalPath = require.resolve("./PTYInternal");

interface Message {
    data?: string;
    exit?: number;
}

export default class PTY {
    private process: ChildProcess.ChildProcess;

    // TODO: write proper signatures.
    // TODO: use generators.
    // TODO: terminate. https://github.com/atom/atom/blob/v1.0.15/src/task.coffee#L151
    constructor(command: string, args: string[], env: ProcessEnvironment, dimensions: Dimensions, dataHandler: Function, exitHandler: Function) {
        this.process = ChildProcess.fork(
            ptyInternalPath,
            [command, dimensions.columns.toString(), dimensions.rows.toString(), ...args],
            {env: env, cwd: env.PWD}
        );

        this.process.on("message", (message: Message) => {
            if (message.hasOwnProperty("data")) {
                dataHandler(message.data);
            } else if (message.hasOwnProperty("exit")) {
                exitHandler(message.exit);
                this.process.disconnect();
            } else {
                throw `Unhandled message: ${JSON.stringify(message)}`;
            }
        });
    }

    write(data: string): void {
        this.process.send({input: data});
    }

    set dimensions(dimensions: Dimensions) {
        this.process.send({resize: [dimensions.columns, dimensions.rows]});
    }

    kill(signal: string): void {
        this.process.send({signal: signal});
    }
}

export function executeCommand(command: string, args: string[] = [], directory: string): Promise<string> {
    return new Promise((resolve, reject) => {
        ChildProcess.exec(`${command} ${args.join(" ")}`, { env: _.extend({PWD: directory}, process.env)}, (error: Error, output: Buffer) => {
            if (error) {
                reject();
            } else {
                resolve(output.toString());
            }
        });
    });
}

export async function linedOutputOf(command: string, args: string[], directory: string): Promise<string[]> {
    let output = await executeCommand(command, args, directory);
    return output.split(OS.EOL).filter(path => path.length > 0);
}

export async function executeCommandWithShellConfig(command: string): Promise<string[]> {
    const shellName = baseName(shell());
    const sourceCommands = (await existingConfigFiles(shellName)).map(fileName => `source ${fileName}`);

    return await linedOutputOf(shell(), ["-c", `'${[...sourceCommands, command].join("; ")}'`], process.env.HOME);
}

async function existingConfigFiles(shellName: string): Promise<string[]> {
    const resolvedConfigFiles = configFiles(shellName).map(fileName => resolveFile(process.env.HOME, fileName));
    return await filterAsync(resolvedConfigFiles, exists);
}

function configFiles(shellName: string): string[] {
    switch (shellName) {
        case "zsh":
            return ["~/.zshrc", "~/.zsh_profile"];
        case "bash":
            return ["~/.bashrc", "~/.bash_profile"];
        default:
            throw `Unknown shell: ${shellName}`;
    }
}<|MERGE_RESOLUTION|>--- conflicted
+++ resolved
@@ -1,11 +1,7 @@
 import * as ChildProcess from "child_process";
 import * as OS from "os";
 import * as _ from "lodash";
-<<<<<<< HEAD
 import {baseName, resolveFile, exists, filterAsync, shell} from "./utils/Common";
-=======
-import {baseName, resolveFile, exists, filterAsync, shell} from "./Utils";
->>>>>>> dcbbcfd8
 const ptyInternalPath = require.resolve("./PTYInternal");
 
 interface Message {
@@ -19,7 +15,7 @@
     // TODO: write proper signatures.
     // TODO: use generators.
     // TODO: terminate. https://github.com/atom/atom/blob/v1.0.15/src/task.coffee#L151
-    constructor(command: string, args: string[], env: ProcessEnvironment, dimensions: Dimensions, dataHandler: Function, exitHandler: Function) {
+    constructor(command: string, args: string[], env: ProcessEnvironment, dimensions: Dimensions, dataHandler: (d: string) => void, exitHandler: (c: number) => void) {
         this.process = ChildProcess.fork(
             ptyInternalPath,
             [command, dimensions.columns.toString(), dimensions.rows.toString(), ...args],
@@ -53,11 +49,11 @@
 
 export function executeCommand(command: string, args: string[] = [], directory: string): Promise<string> {
     return new Promise((resolve, reject) => {
-        ChildProcess.exec(`${command} ${args.join(" ")}`, { env: _.extend({PWD: directory}, process.env)}, (error: Error, output: Buffer) => {
+        ChildProcess.exec(`${command} ${args.join(" ")}`, { env: _.extend({PWD: directory}, process.env)}, (error, output) => {
             if (error) {
                 reject();
             } else {
-                resolve(output.toString());
+                resolve(output);
             }
         });
     });
