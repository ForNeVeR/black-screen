--- conflicted
+++ resolved
@@ -11,20 +11,14 @@
         } else {
             let directory = args[0];
 
-<<<<<<< HEAD
-            if (!existsSync(newDirectory)) {
-                throw new Error(`The directory ${newDirectory} doesn't exist.`);
-            }
-=======
             if (isHistoricalDirectory(directory)) {
                 newDirectory = expandHistoricalDirectory(directory, job);
             } else {
                 newDirectory = Utils.resolveDirectory(job.session.currentDirectory, directory);
 
                 if (!existsSync(newDirectory)) {
-                    throw new Error(`The directory ${newDirectory} doesn"t exist.`);
+                    throw new Error(`The directory ${newDirectory} doesn't exist.`);
                 }
->>>>>>> 1ca520cc
 
                 if (!statSync(newDirectory).isDirectory()) {
                     throw new Error(`${newDirectory} is not a directory.`);
